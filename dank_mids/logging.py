--- conflicted
+++ resolved
@@ -21,8 +21,8 @@
 NOTSET: Final = logging.NOTSET
 
 
-_acquireLock: Final = logging._acquireLock
-_releaseLock: Final = logging._releaseLock
+_acquireLock: Final = logging._acquireLock  # type: ignore [attr-defined]
+_releaseLock: Final = logging._releaseLock  # type: ignore [attr-defined]
 
 
 @contextmanager
@@ -38,10 +38,6 @@
         return cast(CLogger, logging.getLogger(name))
 
 
-<<<<<<< HEAD
-=======
-@final
->>>>>>> 9e7c8835
 class CLogger(logging.Logger):
     def __init__(self, name: str, level: Level = logging.NOTSET) -> None:
         """
@@ -92,11 +88,7 @@
                 _releaseLock()
             return is_enabled
 
-<<<<<<< HEAD
     def debug(self, msg: object, *args: Any, **kwargs: Any) -> None:
-=======
-    def debug(self, msg: str, *args: Any, **kwargs: Any) -> None:
->>>>>>> 9e7c8835
         """
         Log 'msg % args' with severity 'DEBUG'.
 
@@ -198,15 +190,9 @@
         Find the stack frame of the caller so that we can note the source
         file name, line number and function name.
         """
-<<<<<<< HEAD
         f: FrameType | None = logging.currentframe()
-        #On some versions of IronPython, currentframe() returns None if
-        #IronPython isn't run with -X:Frames.
-=======
-        f = logging.currentframe()
         # On some versions of IronPython, currentframe() returns None if
         # IronPython isn't run with -X:Frames.
->>>>>>> 9e7c8835
         if f is not None:
             f = f.f_back
         orig_f = f
@@ -235,36 +221,27 @@
             break
         return rv
 
-<<<<<<< HEAD
-    def makeRecord(self, name: str, level: Level, fn: str, lno: int, msg: object, args: logging._ArgsType, exc_info: logging._SysExcInfoType | None,
-                   func: str | None=None, extra: Mapping[str, object] | None=None, sinfo: str | None=None) -> logging.LogRecord:
-=======
     def makeRecord(
         self,
         name: str,
         level: int,
         fn: str,
         lno: int,
-        msg: str,
+        msg: object,
         args: logging._ArgsType,
         exc_info: logging._SysExcInfoType | None,
         func: str | None = None,
         extra: Mapping[str, object] | None = None,
         sinfo: str | None = None,
     ) -> logging.LogRecord:
->>>>>>> 9e7c8835
         """
         A factory method which can be overridden in subclasses to create
         specialized LogRecords.
         """
-<<<<<<< HEAD
-        # TODO: set a C-based LogRecord to the logging module
+        # TODO: set a C-based LogRecord to the logging module, dont use it here
         rv = logging._logRecordFactory(  # type: ignore [attr-defined]
             name, level, fn, lno, msg, args, exc_info, func, sinfo
         )
-=======
-        rv = logging._logRecordFactory(name, level, fn, lno, msg, args, exc_info, func, sinfo)
->>>>>>> 9e7c8835
         if extra is not None:
             for key in extra:
                 if (key in ["message", "asctime"]) or (key in rv.__dict__):
@@ -272,21 +249,16 @@
                 rv.__dict__[key] = extra[key]
         return rv  # type: ignore [no-any-return]
 
-<<<<<<< HEAD
-    def _log(self, level: Level, msg: object, args: tuple[Any, ...], exc_info: logging._ExcInfoType = None, extra: Mapping[str, object] | None = None, stack_info: bool = False,
-             stacklevel: int=1) -> None:
-=======
     def _log(
         self,
         level: int,
-        msg: str,
-        args: tuple[Any, ...],
+        msg: object,
+        args: logging._ArgsType,
         exc_info: logging._ExcInfoType = None,
         extra: Mapping[str, object] | None = None,
         stack_info: bool = False,
         stacklevel: int = 1,
     ) -> None:
->>>>>>> 9e7c8835
         """
         Low-level logging routine which creates a LogRecord and then calls
         all the handlers of this logger to handle the record.
