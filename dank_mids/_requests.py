--- conflicted
+++ resolved
@@ -21,6 +21,7 @@
     Callable,
     DefaultDict,
     Dict,
+    Final,
     Generator,
     Generic,
     Iterable,
@@ -272,13 +273,8 @@
         return (self.uid == __o.uid) if type(__o) is type(self) else False
 
     def __len__(self) -> int:
-<<<<<<< HEAD
-        # NOTE: We dont need to consider this for very small batch sizes since the requests/responses will never get too large
-        return _get_len_for_method(self.method) if not self._tiny_batches else 1
-=======
         # NOTE: We dont need to consider response size for each method for very small batch sizes since the requests/responses will never get too large
         return 1 if self._tiny_batches else _get_len_for_method(self.method)
->>>>>>> 7745940f
 
     def __repr__(self) -> str:
         batch = self._batch
