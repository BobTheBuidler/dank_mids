--- conflicted
+++ resolved
@@ -126,13 +126,9 @@
             if not done():
                 logger.debug("%s has not received data after %ss", self._owner, int(time() - start))
 
-<<<<<<< HEAD
-def _check_match(first: Exception, second: Exception) -> bool:
-    """Check if two exceptions are similar enough to be considered matching"""
-=======
 
 def _check_match(first: Exception, second: Exception):
->>>>>>> e428af0d
+    """Check if two exceptions are similar enough to be considered matching"""
     return (
         type(first) is type(second)
         # Sometimes we add extra info to the back of `exc.args` in various places in this lib.
