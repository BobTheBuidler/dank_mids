[tool.poetry]
name = "dank-mids"
version = "4.20.128"
description = "Multicall batching middleware for asynchronous scripts using web3.py"
authors = ["BobTheBuidler <bobthebuidlerdefi@gmail.com>"]
homepage = "https://github.com/BobTheBuidler/dank_mids"
repository = "https://github.com/BobTheBuidler/dank_mids"
documentation = "https://BobTheBuidler.github.io/dank_mids"
license = "MIT"
readme = "README.md"
include = [
<<<<<<< HEAD
    "27078baed46c2b030b63__mypyc.cpython-38-x86_64-linux-gnu.so",
    "24ef3908732c5ac78273__mypyc.cpython-39-x86_64-linux-gnu.so",
    "24ef3908732c5ac78273__mypyc.cpython-310-x86_64-linux-gnu.so",
    "24ef3908732c5ac78273__mypyc.cpython-311-x86_64-linux-gnu.so",
    "24ef3908732c5ac78273__mypyc.cpython-312-x86_64-linux-gnu.so",
=======
    { path = "0242e99686567650a5ab__mypyc.cpython-38-x86_64-linux-gnu.so", format = ["sdist", "wheel"] },
    { path = "24ef3908732c5ac78273__mypyc.cpython-39-x86_64-linux-gnu.so", format = ["sdist", "wheel"] },
    { path = "24ef3908732c5ac78273__mypyc.cpython-310-x86_64-linux-gnu.so", format = ["sdist", "wheel"] },
    { path = "24ef3908732c5ac78273__mypyc.cpython-311-x86_64-linux-gnu.so", format = ["sdist", "wheel"] },
    { path = "24ef3908732c5ac78273__mypyc.cpython-312-x86_64-linux-gnu.so", format = ["sdist", "wheel"] },
>>>>>>> 109783fc
]

[tool.poetry.dependencies]
python = ">=3.8,<3.13"
aiofiles = "*"
aiolimiter = ">=1.2,<1.3"
cchecksum = ">=0.0.3,<1"
eth-retry = ">=0.1.15,<1"
evmspec = ">=0.2.8,<1"
ez-a-sync = ">=0.28,<1"
multicall = ">=0.6.2,<1"
typed-envs = ">=0.0.8,<0.1"
web3 = ">=5.27,!=5.29.*,!=5.30.*,!=5.31.1,!=5.31.2,<8"

[tool.poetry.group.dev.dependencies]
eth-brownie = [
    {version = ">=1.16,<1.20", python = ">=3.8,<3.10"},
    {version = ">=1.20.3", python = ">=3.10,<4"}
]
pytest = "*"
pytest-asyncio-cooperative = "*"
pytest-cov = "*"
pytest-sugar = "*"
# need this to resolve brownie locally, didn't before
importlib-resources = ">=6.4.0"

[build-system]
requires = ["poetry-core"]
build-backend = "poetry.core.masonry.api"

[tool.mypy]
exclude = ["build/","cache/","env/","tests/"]
ignore_missing_imports = true
check_untyped_defs = true
disable_error_code = ["return"]

[tool.black]
line-length = 100
target-version = ['py310']
include = '\.pyi?$'
exclude = '''
/(
    \.git
  | \.hg
  | \.mypy_cache
  | \.tox
  | \.venv
  | _build
  | buck-out
  | build
  | cache
  | docs
  | dist
  | env
)/
'''<|MERGE_RESOLUTION|>--- conflicted
+++ resolved
@@ -9,19 +9,11 @@
 license = "MIT"
 readme = "README.md"
 include = [
-<<<<<<< HEAD
-    "27078baed46c2b030b63__mypyc.cpython-38-x86_64-linux-gnu.so",
-    "24ef3908732c5ac78273__mypyc.cpython-39-x86_64-linux-gnu.so",
-    "24ef3908732c5ac78273__mypyc.cpython-310-x86_64-linux-gnu.so",
-    "24ef3908732c5ac78273__mypyc.cpython-311-x86_64-linux-gnu.so",
-    "24ef3908732c5ac78273__mypyc.cpython-312-x86_64-linux-gnu.so",
-=======
-    { path = "0242e99686567650a5ab__mypyc.cpython-38-x86_64-linux-gnu.so", format = ["sdist", "wheel"] },
+    { path = "27078baed46c2b030b63__mypyc.cpython-38-x86_64-linux-gnu.so", format = ["sdist", "wheel"] },
     { path = "24ef3908732c5ac78273__mypyc.cpython-39-x86_64-linux-gnu.so", format = ["sdist", "wheel"] },
     { path = "24ef3908732c5ac78273__mypyc.cpython-310-x86_64-linux-gnu.so", format = ["sdist", "wheel"] },
     { path = "24ef3908732c5ac78273__mypyc.cpython-311-x86_64-linux-gnu.so", format = ["sdist", "wheel"] },
     { path = "24ef3908732c5ac78273__mypyc.cpython-312-x86_64-linux-gnu.so", format = ["sdist", "wheel"] },
->>>>>>> 109783fc
 ]
 
 [tool.poetry.dependencies]
